/**
 * Copyright (c) Microsoft Corporation
 * All rights reserved.
 *
 * MIT License
 *
 * Permission is hereby granted, free of charge, to any person obtaining a copy of this software and associated
 * documentation files (the "Software"), to deal in the Software without restriction, including without limitation
 * the rights to use, copy, modify, merge, publish, distribute, sublicense, and/or sell copies of the Software, and
 * to permit persons to whom the Software is furnished to do so, subject to the following conditions:
 * The above copyright notice and this permission notice shall be included in all copies or substantial portions of the Software.
 *
 * THE SOFTWARE IS PROVIDED *AS IS*, WITHOUT WARRANTY OF ANY KIND, EXPRESS OR IMPLIED, INCLUDING
 * BUT NOT LIMITED TO THE WARRANTIES OF MERCHANTABILITY, FITNESS FOR A PARTICULAR PURPOSE AND
 * NONINFRINGEMENT. IN NO EVENT SHALL THE AUTHORS OR COPYRIGHT HOLDERS BE LIABLE FOR ANY CLAIM,
 * DAMAGES OR OTHER LIABILITY, WHETHER IN AN ACTION OF CONTRACT, TORT OR OTHERWISE, ARISING FROM,
 * OUT OF OR IN CONNECTION WITH THE SOFTWARE OR THE USE OR OTHER DEALINGS IN THE SOFTWARE.
 */

'use strict';

import * as assert from 'assert';
import { randomBytes } from 'crypto';
import * as cpp from 'child-process-promise';
import * as fs from 'fs';
import * as os from 'os';
import * as path from 'path';
import { Deferred } from 'ts-deferred';
import { Container } from 'typescript-ioc';
import * as util from 'util';

import { Database, DataStore } from './datastore';
import { ExperimentStartupInfo, getExperimentId, setExperimentStartupInfo } from './experimentStartupInfo';
import { Manager } from './manager';
import { HyperParameters, TrainingService, TrialJobStatus } from './trainingService';
import { getLogger } from './log';

function getExperimentRootDir(): string {
    return path.join(os.homedir(), 'nni', 'experiments', getExperimentId());
}

function getLogDir(): string{
    return path.join(getExperimentRootDir(), 'log');
}

function getDefaultDatabaseDir(): string {
    return path.join(getExperimentRootDir(), 'db');
}

function mkDirP(dirPath: string): Promise<void> {
    const deferred: Deferred<void> = new Deferred<void>();
    fs.exists(dirPath, (exists: boolean) => {
        if (exists) {
            deferred.resolve();
        } else {
            const parent: string = path.dirname(dirPath);
            mkDirP(parent).then(() => {
                fs.mkdir(dirPath, (err: Error) => {
                    if (err) {
                        deferred.reject(err);
                    } else {
                        deferred.resolve();
                    }
                });
            }).catch((err: Error) => {
                deferred.reject(err);
            });
        }
    });

    return deferred.promise;
}

function mkDirPSync(dirPath: string): void {
    if (fs.existsSync(dirPath)) {
        return;
    }
    mkDirPSync(path.dirname(dirPath));
    fs.mkdirSync(dirPath);
}

const delay: (ms: number) => Promise<void> = util.promisify(setTimeout);

/**
 * Convert index to character
 * @param index index
 * @returns a mapping character
 */
function charMap(index: number): number {
    if (index < 26) {
        return index + 97;
    } else if (index < 52) {
        return index - 26 + 65;
    } else {
        return index - 52 + 48;
    }
}

/**
 * Generate a unique string by length
 * @param len length of string
 * @returns a unique string
 */
function uniqueString(len: number): string {
    if (len === 0) {
        return '';
    }
    const byteLength: number = Math.ceil((Math.log2(52) + Math.log2(62) * (len - 1)) / 8);
    let num: number = randomBytes(byteLength).reduce((a: number, b: number) => a * 256 + b, 0);
    const codes: number[] = [];
    codes.push(charMap(num % 52));
    num = Math.floor(num / 52);
    for (let i: number = 1; i < len; i++) {
        codes.push(charMap(num % 62));
        num = Math.floor(num / 62);
    }

    return String.fromCharCode(...codes);
}

function randomSelect<T>(a: T[]): T {
    assert(a !== undefined);

    // tslint:disable-next-line:insecure-random
    return a[Math.floor(Math.random() * a.length)];
}
function parseArg(names: string[]): string {
    if (process.argv.length >= 4) {
        for (let i: number = 2; i < process.argv.length - 1; i++) {
            if (names.includes(process.argv[i])) {
                return process.argv[i + 1];
            }
        }
    }

    return '';
}

/**
 * Generate command line to start advisor process which runs tuner and assessor
 * @param tuner : For builtin tuner:
 *     {
 *         className: 'EvolutionTuner'
 *         classArgs: {
 *             optimize_mode: 'maximize',
 *             population_size: 3
 *         }
 *     }
 * customized:
 *     {
 *         codeDir: '/tmp/mytuner'
 *         classFile: 'best_tuner.py'
 *         className: 'BestTuner'
 *         classArgs: {
 *             optimize_mode: 'maximize',
 *             population_size: 3
 *         }
 *     }
 *
 * @param assessor: similiar as tuner
 *
 */
function getMsgDispatcherCommand(tuner: any, assessor: any, multiPhase: boolean = false, multiThread: boolean = false): string {
    let command: string = `python3 -m nni --tuner_class_name ${tuner.className}`;
    if (multiPhase) {
        command += ' --multi_phase';
    }

    if (multiThread) {
        command += ' --multi_thread';
    }

    if (tuner.classArgs !== undefined) {
        command += ` --tuner_args ${JSON.stringify(JSON.stringify(tuner.classArgs))}`;
    }

    if (tuner.codeDir !== undefined && tuner.codeDir.length > 1) {
        command += ` --tuner_directory ${tuner.codeDir}`;
    }

    if (tuner.classFileName !== undefined && tuner.classFileName.length > 1) {
        command += ` --tuner_class_filename ${tuner.classFileName}`;
    }

    if (assessor !== undefined && assessor.className !== undefined) {
        command += ` --assessor_class_name ${assessor.className}`;
        if (assessor.classArgs !== undefined) {
            command += ` --assessor_args ${JSON.stringify(JSON.stringify(assessor.classArgs))}`;
        }

        if (assessor.codeDir !== undefined && assessor.codeDir.length > 1) {
            command += ` --assessor_directory ${assessor.codeDir}`;
        }

        if (assessor.classFileName !== undefined && assessor.classFileName.length > 1) {
            command += ` --assessor_class_filename ${assessor.classFileName}`;
        }
    }

    return command;
}

/**
 * Generate parameter file name based on HyperParameters object
 * @param hyperParameters HyperParameters instance
 */
function generateParamFileName(hyperParameters : HyperParameters): string {
    assert(hyperParameters !== undefined);
    assert(hyperParameters.index >= 0);

    let paramFileName : string;
    if(hyperParameters.index == 0) {
        paramFileName = 'parameter.cfg';
    } else {
        paramFileName = `parameter_${hyperParameters.index}.cfg`
    }
    return paramFileName;
}

/**
 * Initialize a pseudo experiment environment for unit test.
 * Must be paired with `cleanupUnitTest()`.
 */
function prepareUnitTest(): void {
    Container.snapshot(ExperimentStartupInfo);
    Container.snapshot(Database);
    Container.snapshot(DataStore);
    Container.snapshot(TrainingService);
    Container.snapshot(Manager);

    setExperimentStartupInfo(true, 'unittest', 8080);
    mkDirPSync(getLogDir());

    const sqliteFile: string = path.join(getDefaultDatabaseDir(), 'nni.sqlite');
    try {
        fs.unlinkSync(sqliteFile);
    } catch (err) {
        // file not exists, good
    }
}

/**
 * Clean up unit test pseudo experiment.
 * Must be paired with `prepareUnitTest()`.
 */
function cleanupUnitTest(): void {
    Container.restore(Manager);
    Container.restore(TrainingService);
    Container.restore(DataStore);
    Container.restore(Database);
    Container.restore(ExperimentStartupInfo);
}

let cachedipv4Address : string = '';
/**
 * Get IPv4 address of current machine
 */
function getIPV4Address(): string {
    if (cachedipv4Address && cachedipv4Address.length > 0) {
        return cachedipv4Address;
    }

    if(os.networkInterfaces().eth0) {
        for(const item of os.networkInterfaces().eth0) {
            if(item.family === 'IPv4') {
                cachedipv4Address = item.address;
                return cachedipv4Address;
            }
        }
    } else {
        throw Error('getIPV4Address() failed because os.networkInterfaces().eth0 is undefined.');
    }

    throw Error('getIPV4Address() failed because no valid IPv4 address found.')
}

function getRemoteTmpDir(osType: string): string {
    if (osType == 'linux') {
        return '/tmp';
    } else {
        throw Error(`remote OS ${osType} not supported`);
    }
}

/**
 * Get the status of canceled jobs according to the hint isEarlyStopped
 */
function getJobCancelStatus(isEarlyStopped: boolean): TrialJobStatus {
    return isEarlyStopped ? 'EARLY_STOPPED' : 'USER_CANCELED';
}

<<<<<<< HEAD
export {getRemoteTmpDir, generateParamFileName, getMsgDispatcherCommand, getLogDir, getExperimentRootDir, getJobCancelStatus,
    getDefaultDatabaseDir, getIPV4Address, mkDirP, delay, prepareUnitTest, parseArg, cleanupUnitTest, uniqueString, randomSelect };
=======
/**
 * Utility method to calculate file numbers under a directory, recursively
 * @param directory directory name
 */
function countFilesRecursively(directory: string, timeoutMilliSeconds?: number): Promise<number> {
    if(!fs.existsSync(directory)) {
        throw Error(`Direcotory ${directory} doesn't exist`);
    }

    const deferred: Deferred<number> = new Deferred<number>();

    let timeoutId : NodeJS.Timer
    const delayTimeout : Promise<number> = new Promise((resolve : Function, reject : Function) : void => {
        // Set timeout and reject the promise once reach timeout (5 seconds)
        timeoutId = setTimeout(() => {
            reject(new Error(`Timeout: path ${directory} has too many files`));
        }, 5000);
    });

    let fileCount: number = -1;
    cpp.exec(`find ${directory} -type f | wc -l`).then((result) => {
        if(result.stdout && parseInt(result.stdout)) {
            fileCount = parseInt(result.stdout);            
        }
        deferred.resolve(fileCount);
    });

    return Promise.race([deferred.promise, delayTimeout]).finally(() => {
        clearTimeout(timeoutId);
    });
}

export {countFilesRecursively, getRemoteTmpDir, generateParamFileName, getMsgDispatcherCommand, 
    getLogDir, getExperimentRootDir, getJobCancelStatus, getDefaultDatabaseDir, getIPV4Address, 
    mkDirP, delay, prepareUnitTest, parseArg, cleanupUnitTest, uniqueString, randomSelect };
>>>>>>> bc44c745
<|MERGE_RESOLUTION|>--- conflicted
+++ resolved
@@ -289,10 +289,6 @@
     return isEarlyStopped ? 'EARLY_STOPPED' : 'USER_CANCELED';
 }
 
-<<<<<<< HEAD
-export {getRemoteTmpDir, generateParamFileName, getMsgDispatcherCommand, getLogDir, getExperimentRootDir, getJobCancelStatus,
-    getDefaultDatabaseDir, getIPV4Address, mkDirP, delay, prepareUnitTest, parseArg, cleanupUnitTest, uniqueString, randomSelect };
-=======
 /**
  * Utility method to calculate file numbers under a directory, recursively
  * @param directory directory name
@@ -327,5 +323,4 @@
 
 export {countFilesRecursively, getRemoteTmpDir, generateParamFileName, getMsgDispatcherCommand, 
     getLogDir, getExperimentRootDir, getJobCancelStatus, getDefaultDatabaseDir, getIPV4Address, 
-    mkDirP, delay, prepareUnitTest, parseArg, cleanupUnitTest, uniqueString, randomSelect };
->>>>>>> bc44c745
+    mkDirP, delay, prepareUnitTest, parseArg, cleanupUnitTest, uniqueString, randomSelect };