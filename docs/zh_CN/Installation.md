--- conflicted
+++ resolved
@@ -17,11 +17,7 @@
     先决条件：`python >=3.5`, `git`, `wget`
     
     ```bash
-<<<<<<< HEAD
-    git clone -b v0.7 https://github.com/Microsoft/nni.git
-=======
     git clone -b v0.8 https://github.com/Microsoft/nni.git
->>>>>>> a373dbcb
     cd nni
     ./install.sh
     ```
@@ -34,14 +30,9 @@
 
 在第一次使用 PowerShell 运行脚本时，需要用**使用管理员权限**运行如下命令：
 
-<<<<<<< HEAD
-    bash
-      Set-ExecutionPolicy -ExecutionPolicy Unrestricted
-=======
 ```powershell
 Set-ExecutionPolicy -ExecutionPolicy Unrestricted
 ```
->>>>>>> a373dbcb
 
 推荐使用 Anaconda 或 Miniconda。
 
@@ -60,11 +51,7 @@
     然后可以使用管理员或当前用户安装 NNI：
     
     ```bash
-<<<<<<< HEAD
-    git clone -b v0.7 https://github.com/Microsoft/nni.git
-=======
     git clone -b v0.8 https://github.com/Microsoft/nni.git
->>>>>>> a373dbcb
     cd nni
     powershell .\install.ps1
     ```
