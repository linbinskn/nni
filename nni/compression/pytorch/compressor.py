--- conflicted
+++ resolved
@@ -670,7 +670,7 @@
         else:
             raise ValueError("unrecognized QuantType.")
 
-<<<<<<< HEAD
+
         bits = QuantGrad.get_bits_length(wrapper.config, QType_Dict[quant_type])
         qmin, qmax = torch.Tensor([0]).to(tensor.device), torch.Tensor([(1 << bits) - 1]).to(tensor.device)
         if hasattr(wrapper.module, 'scale') and hasattr(wrapper.module, 'zero_point'):
@@ -679,11 +679,6 @@
         else:
             scale, zero_point = None, None
         ctx.save_for_backward(tensor, torch.Tensor([quant_type]), scale, zero_point, qmin, qmax)
-=======
-        bits = QuantGrad.get_bits_length(wrapper.config, quant_type)
-        qmin, qmax = torch.Tensor([0]).to(device=tensor.device), torch.Tensor([(1 << bits)-1]).to(device=tensor.device)
-        ctx.save_for_backward(tensor, wrapper.module.scale, wrapper.module.zero_point, qmin, qmax)
->>>>>>> f68ba4a6
         return output
 
     @classmethod
